--- conflicted
+++ resolved
@@ -4,8 +4,4 @@
 *-stamp
 .tarballs
 /vendor
-<<<<<<< HEAD
-.idea
-=======
-vendor/
->>>>>>> ca4c3133
+vendor/