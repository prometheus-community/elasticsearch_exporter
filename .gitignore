.build
elasticsearch_exporter
*.tar.gz
*-stamp
.tarballs
/vendor
<<<<<<< HEAD
.idea
=======
vendor/
>>>>>>> 2645c58e
<|MERGE_RESOLUTION|>--- conflicted
+++ resolved
@@ -4,8 +4,4 @@
 *-stamp
 .tarballs
 /vendor
-<<<<<<< HEAD
-.idea
-=======
-vendor/
->>>>>>> 2645c58e
+vendor/