# Ensure that 'all' is the default target otherwise it will be the first target from Makefile.common.
all::

<<<<<<< HEAD
GO    := GO111MODULE=on go
PROMU := $(shell $(GO) env GOPATH)/bin/promu
GOLINTER                ?= $(shell $(GO) env GOPATH)/bin/gometalinter
pkgs   = $(shell $(GO) list ./...)
=======
# Needs to be defined before including Makefile.common to auto-generate targets
DOCKER_ARCHS ?= amd64 armv7 arm64 ppc64le
DOCKER_REPO  ?= prometheuscommunity
>>>>>>> 9e296d5a

include Makefile.common

<<<<<<< HEAD

all: format build test

style:
	@echo ">> checking code style"
	@! gofmt -d $(shell find . -name '*.go' -print) | grep '^'

test:
	@echo ">> running tests"
	@$(GO) test -short $(pkgs)

format:
	@echo ">> formatting code"
	@$(GO) fmt $(pkgs)

vet:
	@echo ">> vetting code"
	@$(GO) vet $(pkgs)

build: promu
	@echo ">> building binaries"
	@$(PROMU) build --prefix $(PREFIX)

crossbuild: promu
	@echo ">> cross-building binaries"
	@$(PROMU) crossbuild

tarball: promu
	@echo ">> building release tarball"
	@$(PROMU) tarball --prefix $(PREFIX) $(BIN_DIR)

tarballs: promu
	@echo ">> building release tarballs"
	@$(PROMU) crossbuild tarballs
	@echo ">> calculating release checksums"
	@$(PROMU) checksum $(BIN_DIR)/.tarballs

docker:
	@echo ">> building docker image"
	@docker build -t "$(DOCKER_IMAGE_NAME):$(DOCKER_IMAGE_TAG)" .

promu:
	@GOOS=$(shell uname -s | tr A-Z a-z) \
	        GOARCH=$(subst x86_64,amd64,$(patsubst i%86,386,$(shell uname -m))) \
	        $(GO) get -u github.com/prometheus/promu

gometalinter: $(GOLINTER)
	@echo ">> linting code"
	@$(GOLINTER) --install > /dev/null
	@$(GOLINTER) --config=./.gometalinter.json ./...

$(GOPATH)/bin/gometalinter lint:
	@GOOS=$(shell uname -s | tr A-Z a-z) \
		GOARCH=$(subst x86_64,amd64,$(patsubst i%86,386,$(shell uname -m))) \
		$(GO) get -u github.com/alecthomas/gometalinter

.PHONY: all style format build test vet tarball docker promu $(GOPATH)/bin/gometalinter lint
=======
DOCKER_IMAGE_NAME       ?= elasticsearch-exporter
>>>>>>> 9e296d5a
<|MERGE_RESOLUTION|>--- conflicted
+++ resolved
@@ -1,77 +1,10 @@
 # Ensure that 'all' is the default target otherwise it will be the first target from Makefile.common.
 all::
 
-<<<<<<< HEAD
-GO    := GO111MODULE=on go
-PROMU := $(shell $(GO) env GOPATH)/bin/promu
-GOLINTER                ?= $(shell $(GO) env GOPATH)/bin/gometalinter
-pkgs   = $(shell $(GO) list ./...)
-=======
 # Needs to be defined before including Makefile.common to auto-generate targets
 DOCKER_ARCHS ?= amd64 armv7 arm64 ppc64le
 DOCKER_REPO  ?= prometheuscommunity
->>>>>>> 9e296d5a
 
 include Makefile.common
 
-<<<<<<< HEAD
-
-all: format build test
-
-style:
-	@echo ">> checking code style"
-	@! gofmt -d $(shell find . -name '*.go' -print) | grep '^'
-
-test:
-	@echo ">> running tests"
-	@$(GO) test -short $(pkgs)
-
-format:
-	@echo ">> formatting code"
-	@$(GO) fmt $(pkgs)
-
-vet:
-	@echo ">> vetting code"
-	@$(GO) vet $(pkgs)
-
-build: promu
-	@echo ">> building binaries"
-	@$(PROMU) build --prefix $(PREFIX)
-
-crossbuild: promu
-	@echo ">> cross-building binaries"
-	@$(PROMU) crossbuild
-
-tarball: promu
-	@echo ">> building release tarball"
-	@$(PROMU) tarball --prefix $(PREFIX) $(BIN_DIR)
-
-tarballs: promu
-	@echo ">> building release tarballs"
-	@$(PROMU) crossbuild tarballs
-	@echo ">> calculating release checksums"
-	@$(PROMU) checksum $(BIN_DIR)/.tarballs
-
-docker:
-	@echo ">> building docker image"
-	@docker build -t "$(DOCKER_IMAGE_NAME):$(DOCKER_IMAGE_TAG)" .
-
-promu:
-	@GOOS=$(shell uname -s | tr A-Z a-z) \
-	        GOARCH=$(subst x86_64,amd64,$(patsubst i%86,386,$(shell uname -m))) \
-	        $(GO) get -u github.com/prometheus/promu
-
-gometalinter: $(GOLINTER)
-	@echo ">> linting code"
-	@$(GOLINTER) --install > /dev/null
-	@$(GOLINTER) --config=./.gometalinter.json ./...
-
-$(GOPATH)/bin/gometalinter lint:
-	@GOOS=$(shell uname -s | tr A-Z a-z) \
-		GOARCH=$(subst x86_64,amd64,$(patsubst i%86,386,$(shell uname -m))) \
-		$(GO) get -u github.com/alecthomas/gometalinter
-
-.PHONY: all style format build test vet tarball docker promu $(GOPATH)/bin/gometalinter lint
-=======
-DOCKER_IMAGE_NAME       ?= elasticsearch-exporter
->>>>>>> 9e296d5a
+DOCKER_IMAGE_NAME       ?= elasticsearch-exporter