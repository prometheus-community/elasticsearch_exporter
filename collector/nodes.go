--- conflicted
+++ resolved
@@ -1958,15 +1958,12 @@
 	for _, metric := range c.filesystemIODeviceMetrics {
 		ch <- metric.Desc
 	}
-<<<<<<< HEAD
 	for _, metric := range c.fileCacheMetrics {
 		ch <- metric.Desc
 	}
 	ch <- c.up.Desc()
 	ch <- c.totalScrapes.Desc()
 	ch <- c.jsonParseFailures.Desc()
-=======
->>>>>>> ca4c3133
 }
 
 func (c *Nodes) fetchAndDecodeNodeStats() (nodeStatsResponse, error) {
@@ -2127,7 +2124,6 @@
 				)
 			}
 		}
-<<<<<<< HEAD
 
 		// File cache Stats
 		for _, metric := range c.fileCacheMetrics {
@@ -2139,8 +2135,6 @@
 			)
 		}
 
-=======
->>>>>>> ca4c3133
 	}
 
 }