// Copyright The Prometheus Authors
// Licensed under the Apache License, Version 2.0 (the "License");
// you may not use this file except in compliance with the License.
// You may obtain a copy of the License at
//
// http://www.apache.org/licenses/LICENSE-2.0
//
// Unless required by applicable law or agreed to in writing, software
// distributed under the License is distributed on an "AS IS" BASIS,
// WITHOUT WARRANTIES OR CONDITIONS OF ANY KIND, either express or implied.
// See the License for the specific language governing permissions and
// limitations under the License.

package collector

import (
	"encoding/json"
	"fmt"
	"io"
	"log/slog"
	"net/http"
	"net/url"
	"path"

	"github.com/prometheus/client_golang/prometheus"
)

func getRoles(node NodeStatsNodeResponse) map[string]bool {
	// default settings (2.x) and map, which roles to consider
	roles := map[string]bool{
		"master":                false,
		"data":                  false,
		"data_hot":              false,
		"data_warm":             false,
		"data_cold":             false,
		"data_frozen":           false,
		"data_content":          false,
		"ml":                    false,
		"remote_cluster_client": false,
		"search":                false,
		"transform":             false,
		"ingest":                false,
		"client":                true,
	}
	// assumption: a 5.x node has at least one role, otherwise it's a 1.7 or 2.x node
	if len(node.Roles) > 0 {
		for _, role := range node.Roles {
			// set every absent role to false
			if _, ok := roles[role]; !ok {
				roles[role] = false
			} else {
				// if present in the roles field, set to true
				roles[role] = true
			}
		}
	} else {
		for role, setting := range node.Attributes {
			if _, ok := roles[role]; ok {
				if setting == "false" {
					roles[role] = false
				} else {
					roles[role] = true
				}
			}
		}
	}
	if len(node.HTTP) == 0 {
		roles["client"] = false
	}
	return roles
}

var nodesRolesMetric = prometheus.NewDesc(
	prometheus.BuildFQName(namespace, "nodes", "roles"),
	"Node roles",
	append(defaultRoleLabels, "role"), nil,
)

var (
<<<<<<< HEAD
	defaultNodeLabels               = []string{"cluster", "host", "name", "es_master_node", "es_data_node", "es_ingest_node", "es_client_node", "es_search_node"}
	defaultRoleLabels               = []string{"cluster", "host", "name"}
=======
	defaultNodeLabels               = []string{"cluster", "host", "name", "es_master_node", "es_data_node", "es_ingest_node", "es_client_node"}
	defaultRoleLabels               = []string{"cluster", "host", "name", "node"}
>>>>>>> 1ec2242b
	defaultThreadPoolLabels         = append(defaultNodeLabels, "type")
	defaultBreakerLabels            = append(defaultNodeLabels, "breaker")
	defaultIndexingPressureLabels   = []string{"cluster", "host", "name", "indexing_pressure"}
	defaultFilesystemDataLabels     = append(defaultNodeLabels, "mount", "path")
	defaultFilesystemIODeviceLabels = append(defaultNodeLabels, "device")
	defaultCacheLabels              = append(defaultNodeLabels, "cache")

	defaultNodeLabelValues = func(cluster string, node NodeStatsNodeResponse) []string {
		roles := getRoles(node)
		return []string{
			cluster,
			node.Host,
			node.Name,
			fmt.Sprintf("%t", roles["master"]),
			fmt.Sprintf("%t", roles["data"]),
			fmt.Sprintf("%t", roles["ingest"]),
			fmt.Sprintf("%t", roles["client"]),
			fmt.Sprintf("%t", roles["search"]),
		}
	}
	defaultThreadPoolLabelValues = func(cluster string, node NodeStatsNodeResponse, pool string) []string {
		return append(defaultNodeLabelValues(cluster, node), pool)
	}
	defaultFilesystemDataLabelValues = func(cluster string, node NodeStatsNodeResponse, mount string, path string) []string {
		return append(defaultNodeLabelValues(cluster, node), mount, path)
	}
	defaultFilesystemIODeviceLabelValues = func(cluster string, node NodeStatsNodeResponse, device string) []string {
		return append(defaultNodeLabelValues(cluster, node), device)
	}
	defaultCacheHitLabelValues = func(cluster string, node NodeStatsNodeResponse) []string {
		return append(defaultNodeLabelValues(cluster, node), "hit")
	}
	defaultCacheMissLabelValues = func(cluster string, node NodeStatsNodeResponse) []string {
		return append(defaultNodeLabelValues(cluster, node), "miss")
	}
)

type nodeMetric struct {
	Type   prometheus.ValueType
	Desc   *prometheus.Desc
	Value  func(node NodeStatsNodeResponse) float64
	Labels func(cluster string, node NodeStatsNodeResponse) []string
}

type gcCollectionMetric struct {
	Type   prometheus.ValueType
	Desc   *prometheus.Desc
	Value  func(gcStats NodeStatsJVMGCCollectorResponse) float64
	Labels func(cluster string, node NodeStatsNodeResponse, collector string) []string
}

type breakerMetric struct {
	Type   prometheus.ValueType
	Desc   *prometheus.Desc
	Value  func(breakerStats NodeStatsBreakersResponse) float64
	Labels func(cluster string, node NodeStatsNodeResponse, breaker string) []string
}

type indexingPressureMetric struct {
	Type   prometheus.ValueType
	Desc   *prometheus.Desc
	Value  func(indexingPressureStats NodeStatsIndexingPressureResponse) float64
	Labels func(cluster string, node NodeStatsNodeResponse, indexingPressure string) []string
}

type threadPoolMetric struct {
	Type   prometheus.ValueType
	Desc   *prometheus.Desc
	Value  func(threadPoolStats NodeStatsThreadPoolPoolResponse) float64
	Labels func(cluster string, node NodeStatsNodeResponse, breaker string) []string
}

type filesystemDataMetric struct {
	Type   prometheus.ValueType
	Desc   *prometheus.Desc
	Value  func(fsStats NodeStatsFSDataResponse) float64
	Labels func(cluster string, node NodeStatsNodeResponse, mount string, path string) []string
}

type filesystemIODeviceMetric struct {
	Type   prometheus.ValueType
	Desc   *prometheus.Desc
	Value  func(fsStats NodeStatsFSIOStatsDeviceResponse) float64
	Labels func(cluster string, node NodeStatsNodeResponse, device string) []string
}

type fileCacheMetric struct {
	Type   prometheus.ValueType
	Desc   *prometheus.Desc
	Value  func(fileCacheStats NodeStatsFileCacheResponse) float64
	Labels func(cluster string, node NodeStatsNodeResponse) []string
}

// Nodes information struct
type Nodes struct {
	logger *slog.Logger
	client *http.Client
	url    *url.URL
	all    bool
	node   string

	nodeMetrics               []*nodeMetric
	gcCollectionMetrics       []*gcCollectionMetric
	breakerMetrics            []*breakerMetric
	indexingPressureMetrics   []*indexingPressureMetric
	threadPoolMetrics         []*threadPoolMetric
	filesystemDataMetrics     []*filesystemDataMetric
	filesystemIODeviceMetrics []*filesystemIODeviceMetric
	fileCacheMetrics          []*fileCacheMetric
}

// NewNodes defines Nodes Prometheus metrics
func NewNodes(logger *slog.Logger, client *http.Client, url *url.URL, all bool, node string) *Nodes {
	return &Nodes{
		logger: logger,
		client: client,
		url:    url,
		all:    all,
		node:   node,

		nodeMetrics: []*nodeMetric{
			{
				Type: prometheus.GaugeValue,
				Desc: prometheus.NewDesc(
					prometheus.BuildFQName(namespace, "os", "load1"),
					"Shortterm load average",
					defaultNodeLabels, nil,
				),
				Value: func(node NodeStatsNodeResponse) float64 {
					return node.OS.CPU.LoadAvg.Load1
				},
				Labels: defaultNodeLabelValues,
			},
			{
				Type: prometheus.GaugeValue,
				Desc: prometheus.NewDesc(
					prometheus.BuildFQName(namespace, "os", "load5"),
					"Midterm load average",
					defaultNodeLabels, nil,
				),
				Value: func(node NodeStatsNodeResponse) float64 {
					return node.OS.CPU.LoadAvg.Load5
				},
				Labels: defaultNodeLabelValues,
			},
			{
				Type: prometheus.GaugeValue,
				Desc: prometheus.NewDesc(
					prometheus.BuildFQName(namespace, "os", "load15"),
					"Longterm load average",
					defaultNodeLabels, nil,
				),
				Value: func(node NodeStatsNodeResponse) float64 {
					return node.OS.CPU.LoadAvg.Load15
				},
				Labels: defaultNodeLabelValues,
			},
			{
				Type: prometheus.GaugeValue,
				Desc: prometheus.NewDesc(
					prometheus.BuildFQName(namespace, "os", "cpu_percent"),
					"Percent CPU used by OS",
					defaultNodeLabels, nil,
				),
				Value: func(node NodeStatsNodeResponse) float64 {
					return float64(node.OS.CPU.Percent)
				},
				Labels: defaultNodeLabelValues,
			},
			{
				Type: prometheus.GaugeValue,
				Desc: prometheus.NewDesc(
					prometheus.BuildFQName(namespace, "os", "mem_free_bytes"),
					"Amount of free physical memory in bytes",
					defaultNodeLabels, nil,
				),
				Value: func(node NodeStatsNodeResponse) float64 {
					return float64(node.OS.Mem.Free)
				},
				Labels: defaultNodeLabelValues,
			},
			{
				Type: prometheus.GaugeValue,
				Desc: prometheus.NewDesc(
					prometheus.BuildFQName(namespace, "os", "mem_used_bytes"),
					"Amount of used physical memory in bytes",
					defaultNodeLabels, nil,
				),
				Value: func(node NodeStatsNodeResponse) float64 {
					return float64(node.OS.Mem.Used)
				},
				Labels: defaultNodeLabelValues,
			},
			{
				Type: prometheus.GaugeValue,
				Desc: prometheus.NewDesc(
					prometheus.BuildFQName(namespace, "os", "mem_actual_free_bytes"),
					"Amount of free physical memory in bytes",
					defaultNodeLabels, nil,
				),
				Value: func(node NodeStatsNodeResponse) float64 {
					return float64(node.OS.Mem.ActualFree)
				},
				Labels: defaultNodeLabelValues,
			},
			{
				Type: prometheus.GaugeValue,
				Desc: prometheus.NewDesc(
					prometheus.BuildFQName(namespace, "os", "mem_actual_used_bytes"),
					"Amount of used physical memory in bytes",
					defaultNodeLabels, nil,
				),
				Value: func(node NodeStatsNodeResponse) float64 {
					return float64(node.OS.Mem.ActualUsed)
				},
				Labels: defaultNodeLabelValues,
			},
			{
				Type: prometheus.GaugeValue,
				Desc: prometheus.NewDesc(
					prometheus.BuildFQName(namespace, "indices", "fielddata_memory_size_bytes"),
					"Field data cache memory usage in bytes",
					defaultNodeLabels, nil,
				),
				Value: func(node NodeStatsNodeResponse) float64 {
					return float64(node.Indices.FieldData.MemorySize)
				},
				Labels: defaultNodeLabelValues,
			},
			{
				Type: prometheus.CounterValue,
				Desc: prometheus.NewDesc(
					prometheus.BuildFQName(namespace, "indices", "fielddata_evictions"),
					"Evictions from field data",
					defaultNodeLabels, nil,
				),
				Value: func(node NodeStatsNodeResponse) float64 {
					return float64(node.Indices.FieldData.Evictions)
				},
				Labels: defaultNodeLabelValues,
			},
			{
				Type: prometheus.CounterValue,
				Desc: prometheus.NewDesc(
					prometheus.BuildFQName(namespace, "indices", "completion_size_in_bytes"),
					"Completion in bytes",
					defaultNodeLabels, nil,
				),
				Value: func(node NodeStatsNodeResponse) float64 {
					return float64(node.Indices.Completion.Size)
				},
				Labels: defaultNodeLabelValues,
			},
			{
				Type: prometheus.GaugeValue,
				Desc: prometheus.NewDesc(
					prometheus.BuildFQName(namespace, "indices", "filter_cache_memory_size_bytes"),
					"Filter cache memory usage in bytes",
					defaultNodeLabels, nil,
				),
				Value: func(node NodeStatsNodeResponse) float64 {
					return float64(node.Indices.FilterCache.MemorySize)
				},
				Labels: defaultNodeLabelValues,
			},
			{
				Type: prometheus.CounterValue,
				Desc: prometheus.NewDesc(
					prometheus.BuildFQName(namespace, "indices", "filter_cache_evictions"),
					"Evictions from filter cache",
					defaultNodeLabels, nil,
				),
				Value: func(node NodeStatsNodeResponse) float64 {
					return float64(node.Indices.FilterCache.Evictions)
				},
				Labels: defaultNodeLabelValues,
			},
			{
				Type: prometheus.GaugeValue,
				Desc: prometheus.NewDesc(
					prometheus.BuildFQName(namespace, "indices", "query_cache_memory_size_bytes"),
					"Query cache memory usage in bytes",
					defaultNodeLabels, nil,
				),
				Value: func(node NodeStatsNodeResponse) float64 {
					return float64(node.Indices.QueryCache.MemorySize)
				},
				Labels: defaultNodeLabelValues,
			},
			{
				Type: prometheus.CounterValue,
				Desc: prometheus.NewDesc(
					prometheus.BuildFQName(namespace, "indices", "query_cache_evictions"),
					"Evictions from query cache",
					defaultNodeLabels, nil,
				),
				Value: func(node NodeStatsNodeResponse) float64 {
					return float64(node.Indices.QueryCache.Evictions)
				},
				Labels: defaultNodeLabelValues,
			},
			{
				Type: prometheus.CounterValue,
				Desc: prometheus.NewDesc(
					prometheus.BuildFQName(namespace, "indices", "query_cache_total"),
					"Query cache total count",
					defaultNodeLabels, nil,
				),
				Value: func(node NodeStatsNodeResponse) float64 {
					return float64(node.Indices.QueryCache.TotalCount)
				},
				Labels: defaultNodeLabelValues,
			},
			{
				Type: prometheus.GaugeValue,
				Desc: prometheus.NewDesc(
					prometheus.BuildFQName(namespace, "indices", "query_cache_cache_size"),
					"Query cache cache size",
					defaultNodeLabels, nil,
				),
				Value: func(node NodeStatsNodeResponse) float64 {
					return float64(node.Indices.QueryCache.CacheSize)
				},
				Labels: defaultNodeLabelValues,
			},
			{
				Type: prometheus.CounterValue,
				Desc: prometheus.NewDesc(
					prometheus.BuildFQName(namespace, "indices", "query_cache_cache_total"),
					"Query cache cache count",
					defaultNodeLabels, nil,
				),
				Value: func(node NodeStatsNodeResponse) float64 {
					return float64(node.Indices.QueryCache.CacheCount)
				},
				Labels: defaultNodeLabelValues,
			},
			{
				Type: prometheus.CounterValue,
				Desc: prometheus.NewDesc(
					prometheus.BuildFQName(namespace, "indices", "query_cache_count"),
					"Query cache count",
					defaultCacheLabels, nil,
				),
				Value: func(node NodeStatsNodeResponse) float64 {
					return float64(node.Indices.QueryCache.HitCount)
				},
				Labels: defaultCacheHitLabelValues,
			},
			{
				Type: prometheus.CounterValue,
				Desc: prometheus.NewDesc(
					prometheus.BuildFQName(namespace, "indices", "query_miss_count"),
					"Query miss count",
					defaultCacheLabels, nil,
				),
				Value: func(node NodeStatsNodeResponse) float64 {
					return float64(node.Indices.QueryCache.MissCount)
				},
				Labels: defaultCacheMissLabelValues,
			},
			{
				Type: prometheus.GaugeValue,
				Desc: prometheus.NewDesc(
					prometheus.BuildFQName(namespace, "indices", "request_cache_memory_size_bytes"),
					"Request cache memory usage in bytes",
					defaultNodeLabels, nil,
				),
				Value: func(node NodeStatsNodeResponse) float64 {
					return float64(node.Indices.RequestCache.MemorySize)
				},
				Labels: defaultNodeLabelValues,
			},
			{
				Type: prometheus.CounterValue,
				Desc: prometheus.NewDesc(
					prometheus.BuildFQName(namespace, "indices", "request_cache_evictions"),
					"Evictions from request cache",
					defaultNodeLabels, nil,
				),
				Value: func(node NodeStatsNodeResponse) float64 {
					return float64(node.Indices.RequestCache.Evictions)
				},
				Labels: defaultNodeLabelValues,
			},
			{
				Type: prometheus.CounterValue,
				Desc: prometheus.NewDesc(
					prometheus.BuildFQName(namespace, "indices", "request_cache_count"),
					"Request cache count",
					defaultCacheLabels, nil,
				),
				Value: func(node NodeStatsNodeResponse) float64 {
					return float64(node.Indices.RequestCache.HitCount)
				},
				Labels: defaultCacheHitLabelValues,
			},
			{
				Type: prometheus.CounterValue,
				Desc: prometheus.NewDesc(
					prometheus.BuildFQName(namespace, "indices", "request_miss_count"),
					"Request miss count",
					defaultCacheLabels, nil,
				),
				Value: func(node NodeStatsNodeResponse) float64 {
					return float64(node.Indices.RequestCache.MissCount)
				},
				Labels: defaultCacheMissLabelValues,
			},
			{
				Type: prometheus.CounterValue,
				Desc: prometheus.NewDesc(
					prometheus.BuildFQName(namespace, "indices", "translog_operations"),
					"Total translog operations",
					defaultNodeLabels, nil,
				),
				Value: func(node NodeStatsNodeResponse) float64 {
					return float64(node.Indices.Translog.Operations)
				},
				Labels: defaultNodeLabelValues,
			},
			{
				Type: prometheus.GaugeValue,
				Desc: prometheus.NewDesc(
					prometheus.BuildFQName(namespace, "indices", "translog_size_in_bytes"),
					"Total translog size in bytes",
					defaultNodeLabels, nil,
				),
				Value: func(node NodeStatsNodeResponse) float64 {
					return float64(node.Indices.Translog.Size)
				},
				Labels: defaultNodeLabelValues,
			},
			{
				Type: prometheus.CounterValue,
				Desc: prometheus.NewDesc(
					prometheus.BuildFQName(namespace, "indices", "get_time_seconds"),
					"Total get time in seconds",
					defaultNodeLabels, nil,
				),
				Value: func(node NodeStatsNodeResponse) float64 {
					return float64(node.Indices.Get.Time) / 1000
				},
				Labels: defaultNodeLabelValues,
			},
			{
				Type: prometheus.CounterValue,
				Desc: prometheus.NewDesc(
					prometheus.BuildFQName(namespace, "indices", "get_total"),
					"Total get",
					defaultNodeLabels, nil,
				),
				Value: func(node NodeStatsNodeResponse) float64 {
					return float64(node.Indices.Get.Total)
				},
				Labels: defaultNodeLabelValues,
			},
			{
				Type: prometheus.CounterValue,
				Desc: prometheus.NewDesc(
					prometheus.BuildFQName(namespace, "indices", "get_missing_time_seconds"),
					"Total time of get missing in seconds",
					defaultNodeLabels, nil,
				),
				Value: func(node NodeStatsNodeResponse) float64 {
					return float64(node.Indices.Get.MissingTime) / 1000
				},
				Labels: defaultNodeLabelValues,
			},
			{
				Type: prometheus.CounterValue,
				Desc: prometheus.NewDesc(
					prometheus.BuildFQName(namespace, "indices", "get_missing_total"),
					"Total get missing",
					defaultNodeLabels, nil,
				),
				Value: func(node NodeStatsNodeResponse) float64 {
					return float64(node.Indices.Get.MissingTotal)
				},
				Labels: defaultNodeLabelValues,
			},
			{
				Type: prometheus.CounterValue,
				Desc: prometheus.NewDesc(
					prometheus.BuildFQName(namespace, "indices", "get_exists_time_seconds"),
					"Total time get exists in seconds",
					defaultNodeLabels, nil,
				),
				Value: func(node NodeStatsNodeResponse) float64 {
					return float64(node.Indices.Get.ExistsTime) / 1000
				},
				Labels: defaultNodeLabelValues,
			},
			{
				Type: prometheus.CounterValue,
				Desc: prometheus.NewDesc(
					prometheus.BuildFQName(namespace, "indices", "get_exists_total"),
					"Total get exists operations",
					defaultNodeLabels, nil,
				),
				Value: func(node NodeStatsNodeResponse) float64 {
					return float64(node.Indices.Get.ExistsTotal)
				},
				Labels: defaultNodeLabelValues,
			},
			{
				Type: prometheus.CounterValue,
				Desc: prometheus.NewDesc(
					prometheus.BuildFQName(namespace, "indices_refresh", "time_seconds_total"),
					"Total time spent refreshing in seconds",
					defaultNodeLabels, nil,
				),
				Value: func(node NodeStatsNodeResponse) float64 {
					return float64(node.Indices.Refresh.TotalTime) / 1000
				},
				Labels: defaultNodeLabelValues,
			},
			{
				Type: prometheus.CounterValue,
				Desc: prometheus.NewDesc(
					prometheus.BuildFQName(namespace, "indices_refresh", "total"),
					"Total refreshes",
					defaultNodeLabels, nil,
				),
				Value: func(node NodeStatsNodeResponse) float64 {
					return float64(node.Indices.Refresh.Total)
				},
				Labels: defaultNodeLabelValues,
			},
			{
				Type: prometheus.CounterValue,
				Desc: prometheus.NewDesc(
					prometheus.BuildFQName(namespace, "indices_refresh", "external_total"),
					"Total external refreshes",
					defaultNodeLabels, nil,
				),
				Value: func(node NodeStatsNodeResponse) float64 {
					return float64(node.Indices.Refresh.ExternalTotal)
				},
				Labels: defaultNodeLabelValues,
			},
			{
				Type: prometheus.CounterValue,
				Desc: prometheus.NewDesc(
					prometheus.BuildFQName(namespace, "indices_refresh", "external_time_seconds_total"),
					"Total time spent external refreshing in seconds",
					defaultNodeLabels, nil,
				),
				Value: func(node NodeStatsNodeResponse) float64 {
					return float64(node.Indices.Refresh.ExternalTotalTimeInMillis) / 1000
				},
				Labels: defaultNodeLabelValues,
			},
			{
				Type: prometheus.CounterValue,
				Desc: prometheus.NewDesc(
					prometheus.BuildFQName(namespace, "indices", "search_query_time_seconds"),
					"Total search query time in seconds",
					defaultNodeLabels, nil,
				),
				Value: func(node NodeStatsNodeResponse) float64 {
					return float64(node.Indices.Search.QueryTime) / 1000
				},
				Labels: defaultNodeLabelValues,
			},
			{
				Type: prometheus.CounterValue,
				Desc: prometheus.NewDesc(
					prometheus.BuildFQName(namespace, "indices", "search_query_total"),
					"Total number of queries",
					defaultNodeLabels, nil,
				),
				Value: func(node NodeStatsNodeResponse) float64 {
					return float64(node.Indices.Search.QueryTotal)
				},
				Labels: defaultNodeLabelValues,
			},
			{
				Type: prometheus.CounterValue,
				Desc: prometheus.NewDesc(
					prometheus.BuildFQName(namespace, "indices", "search_fetch_time_seconds"),
					"Total search fetch time in seconds",
					defaultNodeLabels, nil,
				),
				Value: func(node NodeStatsNodeResponse) float64 {
					return float64(node.Indices.Search.FetchTime) / 1000
				},
				Labels: defaultNodeLabelValues,
			},
			{
				Type: prometheus.CounterValue,
				Desc: prometheus.NewDesc(
					prometheus.BuildFQName(namespace, "indices", "search_fetch_total"),
					"Total number of fetches",
					defaultNodeLabels, nil,
				),
				Value: func(node NodeStatsNodeResponse) float64 {
					return float64(node.Indices.Search.FetchTotal)
				},
				Labels: defaultNodeLabelValues,
			},
			{
				Type: prometheus.CounterValue,
				Desc: prometheus.NewDesc(
					prometheus.BuildFQName(namespace, "indices", "search_suggest_total"),
					"Total number of suggests",
					defaultNodeLabels, nil,
				),
				Value: func(node NodeStatsNodeResponse) float64 {
					return float64(node.Indices.Search.SuggestTotal)
				},
				Labels: defaultNodeLabelValues,
			},
			{
				Type: prometheus.CounterValue,
				Desc: prometheus.NewDesc(
					prometheus.BuildFQName(namespace, "indices", "search_suggest_time_seconds"),
					"Total suggest time in seconds",
					defaultNodeLabels, nil,
				),
				Value: func(node NodeStatsNodeResponse) float64 {
					return float64(node.Indices.Search.SuggestTime) / 1000
				},
				Labels: defaultNodeLabelValues,
			},
			{
				Type: prometheus.CounterValue,
				Desc: prometheus.NewDesc(
					prometheus.BuildFQName(namespace, "indices", "search_scroll_total"),
					"Total number of scrolls",
					defaultNodeLabels, nil,
				),
				Value: func(node NodeStatsNodeResponse) float64 {
					return float64(node.Indices.Search.ScrollTotal)
				},
				Labels: defaultNodeLabelValues,
			},
			{
				Type: prometheus.CounterValue,
				Desc: prometheus.NewDesc(
					prometheus.BuildFQName(namespace, "indices", "search_scroll_time_seconds"),
					"Total scroll time in seconds",
					defaultNodeLabels, nil,
				),
				Value: func(node NodeStatsNodeResponse) float64 {
					return float64(node.Indices.Search.ScrollTime) / 1000
				},
				Labels: defaultNodeLabelValues,
			},
			{
				Type: prometheus.GaugeValue,
				Desc: prometheus.NewDesc(
					prometheus.BuildFQName(namespace, "indices", "docs"),
					"Count of documents on this node",
					defaultNodeLabels, nil,
				),
				Value: func(node NodeStatsNodeResponse) float64 {
					return float64(node.Indices.Docs.Count)
				},
				Labels: defaultNodeLabelValues,
			},
			{
				Type: prometheus.GaugeValue,
				Desc: prometheus.NewDesc(
					prometheus.BuildFQName(namespace, "indices", "docs_deleted"),
					"Count of deleted documents on this node",
					defaultNodeLabels, nil,
				),
				Value: func(node NodeStatsNodeResponse) float64 {
					return float64(node.Indices.Docs.Deleted)
				},
				Labels: defaultNodeLabelValues,
			},
			{
				Type: prometheus.GaugeValue,
				Desc: prometheus.NewDesc(
					prometheus.BuildFQName(namespace, "indices", "store_size_bytes"),
					"Current size of stored index data in bytes",
					defaultNodeLabels, nil,
				),
				Value: func(node NodeStatsNodeResponse) float64 {
					return float64(node.Indices.Store.Size)
				},
				Labels: defaultNodeLabelValues,
			},
			{
				Type: prometheus.CounterValue,
				Desc: prometheus.NewDesc(
					prometheus.BuildFQName(namespace, "indices", "store_throttle_time_seconds_total"),
					"Throttle time for index store in seconds",
					defaultNodeLabels, nil,
				),
				Value: func(node NodeStatsNodeResponse) float64 {
					return float64(node.Indices.Store.ThrottleTime) / 1000
				},
				Labels: defaultNodeLabelValues,
			},
			{
				Type: prometheus.GaugeValue,
				Desc: prometheus.NewDesc(
					prometheus.BuildFQName(namespace, "indices", "segments_memory_bytes"),
					"Current memory size of segments in bytes",
					defaultNodeLabels, nil,
				),
				Value: func(node NodeStatsNodeResponse) float64 {
					return float64(node.Indices.Segments.Memory)
				},
				Labels: defaultNodeLabelValues,
			},
			{
				Type: prometheus.GaugeValue,
				Desc: prometheus.NewDesc(
					prometheus.BuildFQName(namespace, "indices", "segments_count"),
					"Count of index segments on this node",
					defaultNodeLabels, nil,
				),
				Value: func(node NodeStatsNodeResponse) float64 {
					return float64(node.Indices.Segments.Count)
				},
				Labels: defaultNodeLabelValues,
			},
			{
				Type: prometheus.GaugeValue,
				Desc: prometheus.NewDesc(
					prometheus.BuildFQName(namespace, "indices", "segments_terms_memory_in_bytes"),
					"Count of terms in memory for this node",
					defaultNodeLabels, nil,
				),
				Value: func(node NodeStatsNodeResponse) float64 {
					return float64(node.Indices.Segments.TermsMemory)
				},
				Labels: defaultNodeLabelValues,
			},
			{
				Type: prometheus.GaugeValue,
				Desc: prometheus.NewDesc(
					prometheus.BuildFQName(namespace, "indices", "segments_index_writer_memory_in_bytes"),
					"Count of memory for index writer on this node",
					defaultNodeLabels, nil,
				),
				Value: func(node NodeStatsNodeResponse) float64 {
					return float64(node.Indices.Segments.IndexWriterMemory)
				},
				Labels: defaultNodeLabelValues,
			},
			{
				Type: prometheus.GaugeValue,
				Desc: prometheus.NewDesc(
					prometheus.BuildFQName(namespace, "indices", "segments_norms_memory_in_bytes"),
					"Count of memory used by norms",
					defaultNodeLabels, nil,
				),
				Value: func(node NodeStatsNodeResponse) float64 {
					return float64(node.Indices.Segments.NormsMemory)
				},
				Labels: defaultNodeLabelValues,
			},
			{
				Type: prometheus.GaugeValue,
				Desc: prometheus.NewDesc(
					prometheus.BuildFQName(namespace, "indices", "segments_stored_fields_memory_in_bytes"),
					"Count of stored fields memory",
					defaultNodeLabels, nil,
				),
				Value: func(node NodeStatsNodeResponse) float64 {
					return float64(node.Indices.Segments.StoredFieldsMemory)
				},
				Labels: defaultNodeLabelValues,
			},
			{
				Type: prometheus.GaugeValue,
				Desc: prometheus.NewDesc(
					prometheus.BuildFQName(namespace, "indices", "segments_doc_values_memory_in_bytes"),
					"Count of doc values memory",
					defaultNodeLabels, nil,
				),
				Value: func(node NodeStatsNodeResponse) float64 {
					return float64(node.Indices.Segments.DocValuesMemory)
				},
				Labels: defaultNodeLabelValues,
			},
			{
				Type: prometheus.GaugeValue,
				Desc: prometheus.NewDesc(
					prometheus.BuildFQName(namespace, "indices", "segments_fixed_bit_set_memory_in_bytes"),
					"Count of fixed bit set",
					defaultNodeLabels, nil,
				),
				Value: func(node NodeStatsNodeResponse) float64 {
					return float64(node.Indices.Segments.FixedBitSet)
				},
				Labels: defaultNodeLabelValues,
			},
			{
				Type: prometheus.GaugeValue,
				Desc: prometheus.NewDesc(
					prometheus.BuildFQName(namespace, "indices", "segments_term_vectors_memory_in_bytes"),
					"Term vectors memory usage in bytes",
					defaultNodeLabels, nil,
				),
				Value: func(node NodeStatsNodeResponse) float64 {
					return float64(node.Indices.Segments.TermVectorsMemory)
				},
				Labels: defaultNodeLabelValues,
			},
			{
				Type: prometheus.GaugeValue,
				Desc: prometheus.NewDesc(
					prometheus.BuildFQName(namespace, "indices", "segments_points_memory_in_bytes"),
					"Point values memory usage in bytes",
					defaultNodeLabels, nil,
				),
				Value: func(node NodeStatsNodeResponse) float64 {
					return float64(node.Indices.Segments.PointsMemory)
				},
				Labels: defaultNodeLabelValues,
			},
			{
				Type: prometheus.GaugeValue,
				Desc: prometheus.NewDesc(
					prometheus.BuildFQName(namespace, "indices", "segments_version_map_memory_in_bytes"),
					"Version map memory usage in bytes",
					defaultNodeLabels, nil,
				),
				Value: func(node NodeStatsNodeResponse) float64 {
					return float64(node.Indices.Segments.VersionMapMemory)
				},
				Labels: defaultNodeLabelValues,
			},
			{
				Type: prometheus.CounterValue,
				Desc: prometheus.NewDesc(
					prometheus.BuildFQName(namespace, "indices", "flush_total"),
					"Total flushes",
					defaultNodeLabels, nil,
				),
				Value: func(node NodeStatsNodeResponse) float64 {
					return float64(node.Indices.Flush.Total)
				},
				Labels: defaultNodeLabelValues,
			},
			{
				Type: prometheus.CounterValue,
				Desc: prometheus.NewDesc(
					prometheus.BuildFQName(namespace, "indices", "flush_time_seconds"),
					"Cumulative flush time in seconds",
					defaultNodeLabels, nil,
				),
				Value: func(node NodeStatsNodeResponse) float64 {
					return float64(node.Indices.Flush.Time) / 1000
				},
				Labels: defaultNodeLabelValues,
			},
			{
				Type: prometheus.CounterValue,
				Desc: prometheus.NewDesc(
					prometheus.BuildFQName(namespace, "indices", "warmer_total"),
					"Total warmer count",
					defaultNodeLabels, nil,
				),
				Value: func(node NodeStatsNodeResponse) float64 {
					return float64(node.Indices.Warmer.Total)
				},
				Labels: defaultNodeLabelValues,
			},
			{
				Type: prometheus.CounterValue,
				Desc: prometheus.NewDesc(
					prometheus.BuildFQName(namespace, "indices", "warmer_time_seconds_total"),
					"Total warmer time in seconds",
					defaultNodeLabels, nil,
				),
				Value: func(node NodeStatsNodeResponse) float64 {
					return float64(node.Indices.Warmer.TotalTime) / 1000
				},
				Labels: defaultNodeLabelValues,
			},
			{
				Type: prometheus.CounterValue,
				Desc: prometheus.NewDesc(
					prometheus.BuildFQName(namespace, "indices_indexing", "index_time_seconds_total"),
					"Cumulative index time in seconds",
					defaultNodeLabels, nil,
				),
				Value: func(node NodeStatsNodeResponse) float64 {
					return float64(node.Indices.Indexing.IndexTime) / 1000
				},
				Labels: defaultNodeLabelValues,
			},
			{
				Type: prometheus.CounterValue,
				Desc: prometheus.NewDesc(
					prometheus.BuildFQName(namespace, "indices_indexing", "index_total"),
					"Total index calls",
					defaultNodeLabels, nil,
				),
				Value: func(node NodeStatsNodeResponse) float64 {
					return float64(node.Indices.Indexing.IndexTotal)
				},
				Labels: defaultNodeLabelValues,
			},
			{
				Type: prometheus.CounterValue,
				Desc: prometheus.NewDesc(
					prometheus.BuildFQName(namespace, "indices_indexing", "delete_time_seconds_total"),
					"Total time indexing delete in seconds",
					defaultNodeLabels, nil,
				),
				Value: func(node NodeStatsNodeResponse) float64 {
					return float64(node.Indices.Indexing.DeleteTime) / 1000
				},
				Labels: defaultNodeLabelValues,
			},
			{
				Type: prometheus.CounterValue,
				Desc: prometheus.NewDesc(
					prometheus.BuildFQName(namespace, "indices_indexing", "delete_total"),
					"Total indexing deletes",
					defaultNodeLabels, nil,
				),
				Value: func(node NodeStatsNodeResponse) float64 {
					return float64(node.Indices.Indexing.DeleteTotal)
				},
				Labels: defaultNodeLabelValues,
			},
			{
				Type: prometheus.GaugeValue,
				Desc: prometheus.NewDesc(
					prometheus.BuildFQName(namespace, "indices_indexing", "is_throttled"),
					"Indexing throttling",
					defaultNodeLabels, nil,
				),
				Value: func(node NodeStatsNodeResponse) float64 {
					if node.Indices.Indexing.IsThrottled {
						return 1
					}
					return 0
				},
				Labels: defaultNodeLabelValues,
			},
			{
				Type: prometheus.CounterValue,
				Desc: prometheus.NewDesc(
					prometheus.BuildFQName(namespace, "indices_indexing", "throttle_time_seconds_total"),
					"Cumulative indexing throttling time",
					defaultNodeLabels, nil,
				),
				Value: func(node NodeStatsNodeResponse) float64 {
					return float64(node.Indices.Indexing.ThrottleTime) / 1000
				},
				Labels: defaultNodeLabelValues,
			},
			{
				Type: prometheus.CounterValue,
				Desc: prometheus.NewDesc(
					prometheus.BuildFQName(namespace, "indices_merges", "total"),
					"Total merges",
					defaultNodeLabels, nil,
				),
				Value: func(node NodeStatsNodeResponse) float64 {
					return float64(node.Indices.Merges.Total)
				},
				Labels: defaultNodeLabelValues,
			},
			{
				Type: prometheus.GaugeValue,
				Desc: prometheus.NewDesc(
					prometheus.BuildFQName(namespace, "indices_merges", "current"),
					"Current merges",
					defaultNodeLabels, nil,
				),
				Value: func(node NodeStatsNodeResponse) float64 {
					return float64(node.Indices.Merges.Current)
				},
				Labels: defaultNodeLabelValues,
			},
			{
				Type: prometheus.GaugeValue,
				Desc: prometheus.NewDesc(
					prometheus.BuildFQName(namespace, "indices_merges", "current_size_in_bytes"),
					"Size of a current merges in bytes",
					defaultNodeLabels, nil,
				),
				Value: func(node NodeStatsNodeResponse) float64 {
					return float64(node.Indices.Merges.CurrentSize)
				},
				Labels: defaultNodeLabelValues,
			},
			{
				Type: prometheus.CounterValue,
				Desc: prometheus.NewDesc(
					prometheus.BuildFQName(namespace, "indices_merges", "docs_total"),
					"Cumulative docs merged",
					defaultNodeLabels, nil,
				),
				Value: func(node NodeStatsNodeResponse) float64 {
					return float64(node.Indices.Merges.TotalDocs)
				},
				Labels: defaultNodeLabelValues,
			},
			{
				Type: prometheus.CounterValue,
				Desc: prometheus.NewDesc(
					prometheus.BuildFQName(namespace, "indices_merges", "total_size_bytes_total"),
					"Total merge size in bytes",
					defaultNodeLabels, nil,
				),
				Value: func(node NodeStatsNodeResponse) float64 {
					return float64(node.Indices.Merges.TotalSize)
				},
				Labels: defaultNodeLabelValues,
			},
			{
				Type: prometheus.CounterValue,
				Desc: prometheus.NewDesc(
					prometheus.BuildFQName(namespace, "indices_merges", "total_time_seconds_total"),
					"Total time spent merging in seconds",
					defaultNodeLabels, nil,
				),
				Value: func(node NodeStatsNodeResponse) float64 {
					return float64(node.Indices.Merges.TotalTime) / 1000
				},
				Labels: defaultNodeLabelValues,
			},
			{
				Type: prometheus.CounterValue,
				Desc: prometheus.NewDesc(
					prometheus.BuildFQName(namespace, "indices_merges", "total_throttled_time_seconds_total"),
					"Total throttled time of merges in seconds",
					defaultNodeLabels, nil,
				),
				Value: func(node NodeStatsNodeResponse) float64 {
					return float64(node.Indices.Merges.TotalThrottledTime) / 1000
				},
				Labels: defaultNodeLabelValues,
			},
			{
				Type: prometheus.GaugeValue,
				Desc: prometheus.NewDesc(
					prometheus.BuildFQName(namespace, "jvm_memory", "used_bytes"),
					"JVM memory currently used by area",
					append(defaultNodeLabels, "area"), nil,
				),
				Value: func(node NodeStatsNodeResponse) float64 {
					return float64(node.JVM.Mem.HeapUsed)
				},
				Labels: func(cluster string, node NodeStatsNodeResponse) []string {
					return append(defaultNodeLabelValues(cluster, node), "heap")
				},
			},
			{
				Type: prometheus.GaugeValue,
				Desc: prometheus.NewDesc(
					prometheus.BuildFQName(namespace, "jvm_memory", "used_bytes"),
					"JVM memory currently used by area",
					append(defaultNodeLabels, "area"), nil,
				),
				Value: func(node NodeStatsNodeResponse) float64 {
					return float64(node.JVM.Mem.NonHeapUsed)
				},
				Labels: func(cluster string, node NodeStatsNodeResponse) []string {
					return append(defaultNodeLabelValues(cluster, node), "non-heap")
				},
			},
			{
				Type: prometheus.GaugeValue,
				Desc: prometheus.NewDesc(
					prometheus.BuildFQName(namespace, "jvm_memory", "max_bytes"),
					"JVM memory max",
					append(defaultNodeLabels, "area"), nil,
				),
				Value: func(node NodeStatsNodeResponse) float64 {
					return float64(node.JVM.Mem.HeapMax)
				},
				Labels: func(cluster string, node NodeStatsNodeResponse) []string {
					return append(defaultNodeLabelValues(cluster, node), "heap")
				},
			},
			{
				Type: prometheus.GaugeValue,
				Desc: prometheus.NewDesc(
					prometheus.BuildFQName(namespace, "jvm_memory", "committed_bytes"),
					"JVM memory currently committed by area",
					append(defaultNodeLabels, "area"), nil,
				),
				Value: func(node NodeStatsNodeResponse) float64 {
					return float64(node.JVM.Mem.HeapCommitted)
				},
				Labels: func(cluster string, node NodeStatsNodeResponse) []string {
					return append(defaultNodeLabelValues(cluster, node), "heap")
				},
			},
			{
				Type: prometheus.GaugeValue,
				Desc: prometheus.NewDesc(
					prometheus.BuildFQName(namespace, "jvm_memory", "committed_bytes"),
					"JVM memory currently committed by area",
					append(defaultNodeLabels, "area"), nil,
				),
				Value: func(node NodeStatsNodeResponse) float64 {
					return float64(node.JVM.Mem.NonHeapCommitted)
				},
				Labels: func(cluster string, node NodeStatsNodeResponse) []string {
					return append(defaultNodeLabelValues(cluster, node), "non-heap")
				},
			},
			{
				Type: prometheus.GaugeValue,
				Desc: prometheus.NewDesc(
					prometheus.BuildFQName(namespace, "jvm_memory_pool", "used_bytes"),
					"JVM memory currently used by pool",
					append(defaultNodeLabels, "pool"), nil,
				),
				Value: func(node NodeStatsNodeResponse) float64 {
					return float64(node.JVM.Mem.Pools["young"].Used)
				},
				Labels: func(cluster string, node NodeStatsNodeResponse) []string {
					return append(defaultNodeLabelValues(cluster, node), "young")
				},
			},
			{
				Type: prometheus.CounterValue,
				Desc: prometheus.NewDesc(
					prometheus.BuildFQName(namespace, "jvm_memory_pool", "max_bytes"),
					"JVM memory max by pool",
					append(defaultNodeLabels, "pool"), nil,
				),
				Value: func(node NodeStatsNodeResponse) float64 {
					return float64(node.JVM.Mem.Pools["young"].Max)
				},
				Labels: func(cluster string, node NodeStatsNodeResponse) []string {
					return append(defaultNodeLabelValues(cluster, node), "young")
				},
			},
			{
				Type: prometheus.CounterValue,
				Desc: prometheus.NewDesc(
					prometheus.BuildFQName(namespace, "jvm_memory_pool", "peak_used_bytes"),
					"JVM memory peak used by pool",
					append(defaultNodeLabels, "pool"), nil,
				),
				Value: func(node NodeStatsNodeResponse) float64 {
					return float64(node.JVM.Mem.Pools["young"].PeakUsed)
				},
				Labels: func(cluster string, node NodeStatsNodeResponse) []string {
					return append(defaultNodeLabelValues(cluster, node), "young")
				},
			},
			{
				Type: prometheus.CounterValue,
				Desc: prometheus.NewDesc(
					prometheus.BuildFQName(namespace, "jvm_memory_pool", "peak_max_bytes"),
					"JVM memory peak max by pool",
					append(defaultNodeLabels, "pool"), nil,
				),
				Value: func(node NodeStatsNodeResponse) float64 {
					return float64(node.JVM.Mem.Pools["young"].PeakMax)
				},
				Labels: func(cluster string, node NodeStatsNodeResponse) []string {
					return append(defaultNodeLabelValues(cluster, node), "young")
				},
			},
			{
				Type: prometheus.GaugeValue,
				Desc: prometheus.NewDesc(
					prometheus.BuildFQName(namespace, "jvm_memory_pool", "used_bytes"),
					"JVM memory currently used by pool",
					append(defaultNodeLabels, "pool"), nil,
				),
				Value: func(node NodeStatsNodeResponse) float64 {
					return float64(node.JVM.Mem.Pools["survivor"].Used)
				},
				Labels: func(cluster string, node NodeStatsNodeResponse) []string {
					return append(defaultNodeLabelValues(cluster, node), "survivor")
				},
			},
			{
				Type: prometheus.CounterValue,
				Desc: prometheus.NewDesc(
					prometheus.BuildFQName(namespace, "jvm_memory_pool", "max_bytes"),
					"JVM memory max by pool",
					append(defaultNodeLabels, "pool"), nil,
				),
				Value: func(node NodeStatsNodeResponse) float64 {
					return float64(node.JVM.Mem.Pools["survivor"].Max)
				},
				Labels: func(cluster string, node NodeStatsNodeResponse) []string {
					return append(defaultNodeLabelValues(cluster, node), "survivor")
				},
			},
			{
				Type: prometheus.CounterValue,
				Desc: prometheus.NewDesc(
					prometheus.BuildFQName(namespace, "jvm_memory_pool", "peak_used_bytes"),
					"JVM memory peak used by pool",
					append(defaultNodeLabels, "pool"), nil,
				),
				Value: func(node NodeStatsNodeResponse) float64 {
					return float64(node.JVM.Mem.Pools["survivor"].PeakUsed)
				},
				Labels: func(cluster string, node NodeStatsNodeResponse) []string {
					return append(defaultNodeLabelValues(cluster, node), "survivor")
				},
			},
			{
				Type: prometheus.CounterValue,
				Desc: prometheus.NewDesc(
					prometheus.BuildFQName(namespace, "jvm_memory_pool", "peak_max_bytes"),
					"JVM memory peak max by pool",
					append(defaultNodeLabels, "pool"), nil,
				),
				Value: func(node NodeStatsNodeResponse) float64 {
					return float64(node.JVM.Mem.Pools["survivor"].PeakMax)
				},
				Labels: func(cluster string, node NodeStatsNodeResponse) []string {
					return append(defaultNodeLabelValues(cluster, node), "survivor")
				},
			},
			{
				Type: prometheus.GaugeValue,
				Desc: prometheus.NewDesc(
					prometheus.BuildFQName(namespace, "jvm_memory_pool", "used_bytes"),
					"JVM memory currently used by pool",
					append(defaultNodeLabels, "pool"), nil,
				),
				Value: func(node NodeStatsNodeResponse) float64 {
					return float64(node.JVM.Mem.Pools["old"].Used)
				},
				Labels: func(cluster string, node NodeStatsNodeResponse) []string {
					return append(defaultNodeLabelValues(cluster, node), "old")
				},
			},
			{
				Type: prometheus.CounterValue,
				Desc: prometheus.NewDesc(
					prometheus.BuildFQName(namespace, "jvm_memory_pool", "max_bytes"),
					"JVM memory max by pool",
					append(defaultNodeLabels, "pool"), nil,
				),
				Value: func(node NodeStatsNodeResponse) float64 {
					return float64(node.JVM.Mem.Pools["old"].Max)
				},
				Labels: func(cluster string, node NodeStatsNodeResponse) []string {
					return append(defaultNodeLabelValues(cluster, node), "old")
				},
			},
			{
				Type: prometheus.CounterValue,
				Desc: prometheus.NewDesc(
					prometheus.BuildFQName(namespace, "jvm_memory_pool", "peak_used_bytes"),
					"JVM memory peak used by pool",
					append(defaultNodeLabels, "pool"), nil,
				),
				Value: func(node NodeStatsNodeResponse) float64 {
					return float64(node.JVM.Mem.Pools["old"].PeakUsed)
				},
				Labels: func(cluster string, node NodeStatsNodeResponse) []string {
					return append(defaultNodeLabelValues(cluster, node), "old")
				},
			},
			{
				Type: prometheus.CounterValue,
				Desc: prometheus.NewDesc(
					prometheus.BuildFQName(namespace, "jvm_memory_pool", "peak_max_bytes"),
					"JVM memory peak max by pool",
					append(defaultNodeLabels, "pool"), nil,
				),
				Value: func(node NodeStatsNodeResponse) float64 {
					return float64(node.JVM.Mem.Pools["old"].PeakMax)
				},
				Labels: func(cluster string, node NodeStatsNodeResponse) []string {
					return append(defaultNodeLabelValues(cluster, node), "old")
				},
			},
			{
				Type: prometheus.GaugeValue,
				Desc: prometheus.NewDesc(
					prometheus.BuildFQName(namespace, "jvm_buffer_pool", "used_bytes"),
					"JVM buffer currently used",
					append(defaultNodeLabels, "type"), nil,
				),
				Value: func(node NodeStatsNodeResponse) float64 {
					return float64(node.JVM.BufferPools["direct"].Used)
				},
				Labels: func(cluster string, node NodeStatsNodeResponse) []string {
					return append(defaultNodeLabelValues(cluster, node), "direct")
				},
			},
			{
				Type: prometheus.GaugeValue,
				Desc: prometheus.NewDesc(
					prometheus.BuildFQName(namespace, "jvm_buffer_pool", "used_bytes"),
					"JVM buffer currently used",
					append(defaultNodeLabels, "type"), nil,
				),
				Value: func(node NodeStatsNodeResponse) float64 {
					return float64(node.JVM.BufferPools["mapped"].Used)
				},
				Labels: func(cluster string, node NodeStatsNodeResponse) []string {
					return append(defaultNodeLabelValues(cluster, node), "mapped")
				},
			},
			{
				Type: prometheus.GaugeValue,
				Desc: prometheus.NewDesc(
					prometheus.BuildFQName(namespace, "jvm", "uptime_seconds"),
					"JVM process uptime in seconds",
					append(defaultNodeLabels, "type"), nil,
				),
				Value: func(node NodeStatsNodeResponse) float64 {
					return float64(node.JVM.Uptime) / 1000
				},
				Labels: func(cluster string, node NodeStatsNodeResponse) []string {
					return append(defaultNodeLabelValues(cluster, node), "mapped")
				},
			},
			{
				Type: prometheus.GaugeValue,
				Desc: prometheus.NewDesc(
					prometheus.BuildFQName(namespace, "process", "cpu_percent"),
					"Percent CPU used by process",
					defaultNodeLabels, nil,
				),
				Value: func(node NodeStatsNodeResponse) float64 {
					return float64(node.Process.CPU.Percent)
				},
				Labels: defaultNodeLabelValues,
			},
			{
				Type: prometheus.GaugeValue,
				Desc: prometheus.NewDesc(
					prometheus.BuildFQName(namespace, "process", "mem_resident_size_bytes"),
					"Resident memory in use by process in bytes",
					defaultNodeLabels, nil,
				),
				Value: func(node NodeStatsNodeResponse) float64 {
					return float64(node.Process.Memory.Resident)
				},
				Labels: defaultNodeLabelValues,
			},
			{
				Type: prometheus.GaugeValue,
				Desc: prometheus.NewDesc(
					prometheus.BuildFQName(namespace, "process", "mem_share_size_bytes"),
					"Shared memory in use by process in bytes",
					defaultNodeLabels, nil,
				),
				Value: func(node NodeStatsNodeResponse) float64 {
					return float64(node.Process.Memory.Share)
				},
				Labels: defaultNodeLabelValues,
			},
			{
				Type: prometheus.GaugeValue,
				Desc: prometheus.NewDesc(
					prometheus.BuildFQName(namespace, "process", "mem_virtual_size_bytes"),
					"Total virtual memory used in bytes",
					defaultNodeLabels, nil,
				),
				Value: func(node NodeStatsNodeResponse) float64 {
					return float64(node.Process.Memory.TotalVirtual)
				},
				Labels: defaultNodeLabelValues,
			},
			{
				Type: prometheus.GaugeValue,
				Desc: prometheus.NewDesc(
					prometheus.BuildFQName(namespace, "process", "open_files_count"),
					"Open file descriptors",
					defaultNodeLabels, nil,
				),
				Value: func(node NodeStatsNodeResponse) float64 {
					return float64(node.Process.OpenFD)
				},
				Labels: defaultNodeLabelValues,
			},
			{
				Type: prometheus.GaugeValue,
				Desc: prometheus.NewDesc(
					prometheus.BuildFQName(namespace, "process", "max_files_descriptors"),
					"Max file descriptors",
					defaultNodeLabels, nil,
				),
				Value: func(node NodeStatsNodeResponse) float64 {
					return float64(node.Process.MaxFD)
				},
				Labels: defaultNodeLabelValues,
			},
			{
				Type: prometheus.CounterValue,
				Desc: prometheus.NewDesc(
					prometheus.BuildFQName(namespace, "process", "cpu_seconds_total"),
					"Process CPU time in seconds",
					defaultNodeLabels, nil,
				),
				Value: func(node NodeStatsNodeResponse) float64 {
					return float64(node.Process.CPU.Total) / 1000
				},
				Labels: func(cluster string, node NodeStatsNodeResponse) []string {
					return defaultNodeLabelValues(cluster, node)
				},
			},
			{
				Type: prometheus.CounterValue,
				Desc: prometheus.NewDesc(
					prometheus.BuildFQName(namespace, "transport", "rx_packets_total"),
					"Count of packets received",
					defaultNodeLabels, nil,
				),
				Value: func(node NodeStatsNodeResponse) float64 {
					return float64(node.Transport.RxCount)
				},
				Labels: defaultNodeLabelValues,
			},
			{
				Type: prometheus.CounterValue,
				Desc: prometheus.NewDesc(
					prometheus.BuildFQName(namespace, "transport", "rx_size_bytes_total"),
					"Total number of bytes received",
					defaultNodeLabels, nil,
				),
				Value: func(node NodeStatsNodeResponse) float64 {
					return float64(node.Transport.RxSize)
				},
				Labels: defaultNodeLabelValues,
			},
			{
				Type: prometheus.CounterValue,
				Desc: prometheus.NewDesc(
					prometheus.BuildFQName(namespace, "transport", "tx_packets_total"),
					"Count of packets sent",
					defaultNodeLabels, nil,
				),
				Value: func(node NodeStatsNodeResponse) float64 {
					return float64(node.Transport.TxCount)
				},
				Labels: defaultNodeLabelValues,
			},
			{
				Type: prometheus.CounterValue,
				Desc: prometheus.NewDesc(
					prometheus.BuildFQName(namespace, "transport", "tx_size_bytes_total"),
					"Total number of bytes sent",
					defaultNodeLabels, nil,
				),
				Value: func(node NodeStatsNodeResponse) float64 {
					return float64(node.Transport.TxSize)
				},
				Labels: defaultNodeLabelValues,
			},
		},
		gcCollectionMetrics: []*gcCollectionMetric{
			{
				Type: prometheus.CounterValue,
				Desc: prometheus.NewDesc(
					prometheus.BuildFQName(namespace, "jvm_gc", "collection_seconds_count"),
					"Count of JVM GC runs",
					append(defaultNodeLabels, "gc"), nil,
				),
				Value: func(gcStats NodeStatsJVMGCCollectorResponse) float64 {
					return float64(gcStats.CollectionCount)
				},
				Labels: func(cluster string, node NodeStatsNodeResponse, collector string) []string {
					return append(defaultNodeLabelValues(cluster, node), collector)
				},
			},
			{
				Type: prometheus.CounterValue,
				Desc: prometheus.NewDesc(
					prometheus.BuildFQName(namespace, "jvm_gc", "collection_seconds_sum"),
					"GC run time in seconds",
					append(defaultNodeLabels, "gc"), nil,
				),
				Value: func(gcStats NodeStatsJVMGCCollectorResponse) float64 {
					return float64(gcStats.CollectionTime) / 1000
				},
				Labels: func(cluster string, node NodeStatsNodeResponse, collector string) []string {
					return append(defaultNodeLabelValues(cluster, node), collector)
				},
			},
		},
		breakerMetrics: []*breakerMetric{
			{
				Type: prometheus.GaugeValue,
				Desc: prometheus.NewDesc(
					prometheus.BuildFQName(namespace, "breakers", "estimated_size_bytes"),
					"Estimated size in bytes of breaker",
					defaultBreakerLabels, nil,
				),
				Value: func(breakerStats NodeStatsBreakersResponse) float64 {
					return float64(breakerStats.EstimatedSize)
				},
				Labels: func(cluster string, node NodeStatsNodeResponse, breaker string) []string {
					return append(defaultNodeLabelValues(cluster, node), breaker)
				},
			},
			{
				Type: prometheus.GaugeValue,
				Desc: prometheus.NewDesc(
					prometheus.BuildFQName(namespace, "breakers", "limit_size_bytes"),
					"Limit size in bytes for breaker",
					defaultBreakerLabels, nil,
				),
				Value: func(breakerStats NodeStatsBreakersResponse) float64 {
					return float64(breakerStats.LimitSize)
				},
				Labels: func(cluster string, node NodeStatsNodeResponse, breaker string) []string {
					return append(defaultNodeLabelValues(cluster, node), breaker)
				},
			},
			{
				Type: prometheus.CounterValue,
				Desc: prometheus.NewDesc(
					prometheus.BuildFQName(namespace, "breakers", "tripped"),
					"tripped for breaker",
					defaultBreakerLabels, nil,
				),
				Value: func(breakerStats NodeStatsBreakersResponse) float64 {
					return float64(breakerStats.Tripped)
				},
				Labels: func(cluster string, node NodeStatsNodeResponse, breaker string) []string {
					return append(defaultNodeLabelValues(cluster, node), breaker)
				},
			},
			{
				Type: prometheus.CounterValue,
				Desc: prometheus.NewDesc(
					prometheus.BuildFQName(namespace, "breakers", "overhead"),
					"Overhead of circuit breakers",
					defaultBreakerLabels, nil,
				),
				Value: func(breakerStats NodeStatsBreakersResponse) float64 {
					return breakerStats.Overhead
				},
				Labels: func(cluster string, node NodeStatsNodeResponse, breaker string) []string {
					return append(defaultNodeLabelValues(cluster, node), breaker)
				},
			},
		},
		indexingPressureMetrics: []*indexingPressureMetric{
			{
				Type: prometheus.GaugeValue,
				Desc: prometheus.NewDesc(
					prometheus.BuildFQName(namespace, "indexing_pressure", "current_all_in_bytes"),
					"Memory consumed, in bytes, by indexing requests in the coordinating, primary, or replica stage.",
					defaultIndexingPressureLabels, nil,
				),
				Value: func(indexingPressureMem NodeStatsIndexingPressureResponse) float64 {
					return float64(indexingPressureMem.Current.AllInBytes)
				},
				Labels: func(cluster string, node NodeStatsNodeResponse, indexingPressure string) []string {
					return []string{
						cluster,
						node.Host,
						node.Name,
						indexingPressure,
					}
				},
			},
			{
				Type: prometheus.GaugeValue,
				Desc: prometheus.NewDesc(
					prometheus.BuildFQName(namespace, "indexing_pressure", "limit_in_bytes"),
					"Configured memory limit, in bytes, for the indexing requests",
					defaultIndexingPressureLabels, nil,
				),
				Value: func(indexingPressureStats NodeStatsIndexingPressureResponse) float64 {
					return float64(indexingPressureStats.LimitInBytes)
				},
				Labels: func(cluster string, node NodeStatsNodeResponse, indexingPressure string) []string {
					return []string{
						cluster,
						node.Host,
						node.Name,
						indexingPressure,
					}
				},
			},
		},
		threadPoolMetrics: []*threadPoolMetric{
			{
				Type: prometheus.CounterValue,
				Desc: prometheus.NewDesc(
					prometheus.BuildFQName(namespace, "thread_pool", "completed_count"),
					"Thread Pool operations completed",
					defaultThreadPoolLabels, nil,
				),
				Value: func(threadPoolStats NodeStatsThreadPoolPoolResponse) float64 {
					return float64(threadPoolStats.Completed)
				},
				Labels: defaultThreadPoolLabelValues,
			},
			{
				Type: prometheus.CounterValue,
				Desc: prometheus.NewDesc(
					prometheus.BuildFQName(namespace, "thread_pool", "rejected_count"),
					"Thread Pool operations rejected",
					defaultThreadPoolLabels, nil,
				),
				Value: func(threadPoolStats NodeStatsThreadPoolPoolResponse) float64 {
					return float64(threadPoolStats.Rejected)
				},
				Labels: defaultThreadPoolLabelValues,
			},
			{
				Type: prometheus.GaugeValue,
				Desc: prometheus.NewDesc(
					prometheus.BuildFQName(namespace, "thread_pool", "active_count"),
					"Thread Pool threads active",
					defaultThreadPoolLabels, nil,
				),
				Value: func(threadPoolStats NodeStatsThreadPoolPoolResponse) float64 {
					return float64(threadPoolStats.Active)
				},
				Labels: defaultThreadPoolLabelValues,
			},
			{
				Type: prometheus.GaugeValue,
				Desc: prometheus.NewDesc(
					prometheus.BuildFQName(namespace, "thread_pool", "largest_count"),
					"Thread Pool largest threads count",
					defaultThreadPoolLabels, nil,
				),
				Value: func(threadPoolStats NodeStatsThreadPoolPoolResponse) float64 {
					return float64(threadPoolStats.Largest)
				},
				Labels: defaultThreadPoolLabelValues,
			},
			{
				Type: prometheus.GaugeValue,
				Desc: prometheus.NewDesc(
					prometheus.BuildFQName(namespace, "thread_pool", "queue_count"),
					"Thread Pool operations queued",
					defaultThreadPoolLabels, nil,
				),
				Value: func(threadPoolStats NodeStatsThreadPoolPoolResponse) float64 {
					return float64(threadPoolStats.Queue)
				},
				Labels: defaultThreadPoolLabelValues,
			},
			{
				Type: prometheus.GaugeValue,
				Desc: prometheus.NewDesc(
					prometheus.BuildFQName(namespace, "thread_pool", "threads_count"),
					"Thread Pool current threads count",
					defaultThreadPoolLabels, nil,
				),
				Value: func(threadPoolStats NodeStatsThreadPoolPoolResponse) float64 {
					return float64(threadPoolStats.Threads)
				},
				Labels: defaultThreadPoolLabelValues,
			},
		},
		filesystemDataMetrics: []*filesystemDataMetric{
			{
				Type: prometheus.GaugeValue,
				Desc: prometheus.NewDesc(
					prometheus.BuildFQName(namespace, "filesystem_data", "available_bytes"),
					"Available space on block device in bytes",
					defaultFilesystemDataLabels, nil,
				),
				Value: func(fsStats NodeStatsFSDataResponse) float64 {
					return float64(fsStats.Available)
				},
				Labels: defaultFilesystemDataLabelValues,
			},
			{
				Type: prometheus.GaugeValue,
				Desc: prometheus.NewDesc(
					prometheus.BuildFQName(namespace, "filesystem_data", "free_bytes"),
					"Free space on block device in bytes",
					defaultFilesystemDataLabels, nil,
				),
				Value: func(fsStats NodeStatsFSDataResponse) float64 {
					return float64(fsStats.Free)
				},
				Labels: defaultFilesystemDataLabelValues,
			},
			{
				Type: prometheus.GaugeValue,
				Desc: prometheus.NewDesc(
					prometheus.BuildFQName(namespace, "filesystem_data", "size_bytes"),
					"Size of block device in bytes",
					defaultFilesystemDataLabels, nil,
				),
				Value: func(fsStats NodeStatsFSDataResponse) float64 {
					return float64(fsStats.Total)
				},
				Labels: defaultFilesystemDataLabelValues,
			},
		},
		filesystemIODeviceMetrics: []*filesystemIODeviceMetric{
			{
				Type: prometheus.CounterValue,
				Desc: prometheus.NewDesc(
					prometheus.BuildFQName(namespace, "filesystem_io_stats_device", "operations_count"),
					"Count of disk operations",
					defaultFilesystemIODeviceLabels, nil,
				),
				Value: func(fsIODeviceStats NodeStatsFSIOStatsDeviceResponse) float64 {
					return float64(fsIODeviceStats.Operations)
				},
				Labels: defaultFilesystemIODeviceLabelValues,
			},
			{
				Type: prometheus.CounterValue,
				Desc: prometheus.NewDesc(
					prometheus.BuildFQName(namespace, "filesystem_io_stats_device", "read_operations_count"),
					"Count of disk read operations",
					defaultFilesystemIODeviceLabels, nil,
				),
				Value: func(fsIODeviceStats NodeStatsFSIOStatsDeviceResponse) float64 {
					return float64(fsIODeviceStats.ReadOperations)
				},
				Labels: defaultFilesystemIODeviceLabelValues,
			},
			{
				Type: prometheus.CounterValue,
				Desc: prometheus.NewDesc(
					prometheus.BuildFQName(namespace, "filesystem_io_stats_device", "write_operations_count"),
					"Count of disk write operations",
					defaultFilesystemIODeviceLabels, nil,
				),
				Value: func(fsIODeviceStats NodeStatsFSIOStatsDeviceResponse) float64 {
					return float64(fsIODeviceStats.WriteOperations)
				},
				Labels: defaultFilesystemIODeviceLabelValues,
			},
			{
				Type: prometheus.CounterValue,
				Desc: prometheus.NewDesc(
					prometheus.BuildFQName(namespace, "filesystem_io_stats_device", "read_size_kilobytes_sum"),
					"Total kilobytes read from disk",
					defaultFilesystemIODeviceLabels, nil,
				),
				Value: func(fsIODeviceStats NodeStatsFSIOStatsDeviceResponse) float64 {
					return float64(fsIODeviceStats.ReadSize)
				},
				Labels: defaultFilesystemIODeviceLabelValues,
			},
			{
				Type: prometheus.CounterValue,
				Desc: prometheus.NewDesc(
					prometheus.BuildFQName(namespace, "filesystem_io_stats_device", "write_size_kilobytes_sum"),
					"Total kilobytes written to disk",
					defaultFilesystemIODeviceLabels, nil,
				),
				Value: func(fsIODeviceStats NodeStatsFSIOStatsDeviceResponse) float64 {
					return float64(fsIODeviceStats.WriteSize)
				},
				Labels: defaultFilesystemIODeviceLabelValues,
			},
		},
		fileCacheMetrics: []*fileCacheMetric{
			{
				Type: prometheus.GaugeValue,
				Desc: prometheus.NewDesc(
					prometheus.BuildFQName(namespace, "filecache", "active_in_bytes"),
					"file_cache active memory in bytes",
					defaultNodeLabels, nil,
				),
				Value: func(fileCacheStats NodeStatsFileCacheResponse) float64 {
					return float64(fileCacheStats.ActiveInBytes)
				},
				Labels: defaultNodeLabelValues,
			},
			{
				Type: prometheus.GaugeValue,
				Desc: prometheus.NewDesc(
					prometheus.BuildFQName(namespace, "filecache", "total_in_bytes"),
					"file_cache total memory in bytes",
					defaultNodeLabels, nil,
				),
				Value: func(fileCacheStats NodeStatsFileCacheResponse) float64 {
					return float64(fileCacheStats.TotalInBytes)
				},
				Labels: defaultNodeLabelValues,
			},
			{
				Type: prometheus.GaugeValue,
				Desc: prometheus.NewDesc(
					prometheus.BuildFQName(namespace, "filecache", "used_in_bytes"),
					"file_cache used memory in bytes",
					defaultNodeLabels, nil,
				),
				Value: func(fileCacheStats NodeStatsFileCacheResponse) float64 {
					return float64(fileCacheStats.UsedInBytes)
				},
				Labels: defaultNodeLabelValues,
			},
			{
				Type: prometheus.GaugeValue,
				Desc: prometheus.NewDesc(
					prometheus.BuildFQName(namespace, "filecache", "evictions_in_bytes"),
					"file_cache evicted memory in bytes",
					defaultNodeLabels, nil,
				),
				Value: func(fileCacheStats NodeStatsFileCacheResponse) float64 {
					return float64(fileCacheStats.EvictionsInBytes)
				},
				Labels: defaultNodeLabelValues,
			},
			{
				Type: prometheus.GaugeValue,
				Desc: prometheus.NewDesc(
					prometheus.BuildFQName(namespace, "filecache", "active_percent"),
					"file_cache active memory as percent",
					defaultNodeLabels, nil,
				),
				Value: func(fileCacheStats NodeStatsFileCacheResponse) float64 {
					return float64(fileCacheStats.ActivePercent)
				},
				Labels: defaultNodeLabelValues,
			},
			{
				Type: prometheus.GaugeValue,
				Desc: prometheus.NewDesc(
					prometheus.BuildFQName(namespace, "filecache", "used_percent"),
					"file_cache used memory as percent",
					defaultNodeLabels, nil,
				),
				Value: func(fileCacheStats NodeStatsFileCacheResponse) float64 {
					return float64(fileCacheStats.UsedPercent)
				},
				Labels: defaultNodeLabelValues,
			},
			{
				Type: prometheus.GaugeValue,
				Desc: prometheus.NewDesc(
					prometheus.BuildFQName(namespace, "filecache", "hit_count"),
					"file_cache hit count",
					defaultNodeLabels, nil,
				),
				Value: func(fileCacheStats NodeStatsFileCacheResponse) float64 {
					return float64(fileCacheStats.HitCount)
				},
				Labels: defaultNodeLabelValues,
			},
			{
				Type: prometheus.GaugeValue,
				Desc: prometheus.NewDesc(
					prometheus.BuildFQName(namespace, "filecache", "miss_count"),
					"file_cache miss count",
					defaultNodeLabels, nil,
				),
				Value: func(fileCacheStats NodeStatsFileCacheResponse) float64 {
					return float64(fileCacheStats.MissCount)
				},
				Labels: defaultNodeLabelValues,
			},
		},
	}
}

// Describe add metrics descriptions
func (c *Nodes) Describe(ch chan<- *prometheus.Desc) {
	ch <- nodesRolesMetric

	for _, metric := range c.nodeMetrics {
		ch <- metric.Desc
	}
	for _, metric := range c.gcCollectionMetrics {
		ch <- metric.Desc
	}
	for _, metric := range c.breakerMetrics {
		ch <- metric.Desc
	}
	for _, metric := range c.indexingPressureMetrics {
		ch <- metric.Desc
	}
	for _, metric := range c.threadPoolMetrics {
		ch <- metric.Desc
	}
	for _, metric := range c.filesystemDataMetrics {
		ch <- metric.Desc
	}
	for _, metric := range c.filesystemIODeviceMetrics {
		ch <- metric.Desc
	}
	for _, metric := range c.fileCacheMetrics {
		ch <- metric.Desc
	}
}

func (c *Nodes) fetchAndDecodeNodeStats() (nodeStatsResponse, error) {
	var nsr nodeStatsResponse

	u := *c.url

	if c.all {
		u.Path = path.Join(u.Path, "/_nodes/stats")
	} else {
		u.Path = path.Join(u.Path, "_nodes", c.node, "stats")
	}

	res, err := c.client.Get(u.String())
	if err != nil {
		return nsr, fmt.Errorf("failed to get cluster health from %s://%s:%s%s: %s",
			u.Scheme, u.Hostname(), u.Port(), u.Path, err)
	}

	defer func() {
		err = res.Body.Close()
		if err != nil {
			c.logger.Warn(
				"failed to close http.Client",
				"err", err,
			)
		}
	}()

	if res.StatusCode != http.StatusOK {
		return nsr, fmt.Errorf("HTTP Request failed with code %d", res.StatusCode)
	}

	bts, err := io.ReadAll(res.Body)
	if err != nil {
		return nsr, err
	}

	if err := json.Unmarshal(bts, &nsr); err != nil {
		return nsr, err
	}
	return nsr, nil
}

// Collect gets nodes metric values
func (c *Nodes) Collect(ch chan<- prometheus.Metric) {
	nodeStatsResp, err := c.fetchAndDecodeNodeStats()
	if err != nil {
		c.logger.Warn(
			"failed to fetch and decode node stats",
			"err", err,
		)
		return
	}

	for nodeID, node := range nodeStatsResp.Nodes {
		// Handle the node labels metric
		roles := getRoles(node)

		for role, roleEnabled := range roles {
			val := 0.0
			if roleEnabled {
				val = 1.0
			}

			labels := []string{
				nodeStatsResp.ClusterName,
				node.Host,
				node.Name,
				nodeID,
				role,
			}

			ch <- prometheus.MustNewConstMetric(
				nodesRolesMetric,
				prometheus.GaugeValue,
				val,
				labels...,
			)
		}

		for _, metric := range c.nodeMetrics {
			ch <- prometheus.MustNewConstMetric(
				metric.Desc,
				metric.Type,
				metric.Value(node),
				metric.Labels(nodeStatsResp.ClusterName, node)...,
			)
		}

		// GC Stats
		for collector, gcStats := range node.JVM.GC.Collectors {
			for _, metric := range c.gcCollectionMetrics {
				ch <- prometheus.MustNewConstMetric(
					metric.Desc,
					metric.Type,
					metric.Value(gcStats),
					metric.Labels(nodeStatsResp.ClusterName, node, collector)...,
				)
			}
		}

		// Breaker stats
		for breaker, bstats := range node.Breakers {
			for _, metric := range c.breakerMetrics {
				ch <- prometheus.MustNewConstMetric(
					metric.Desc,
					metric.Type,
					metric.Value(bstats),
					metric.Labels(nodeStatsResp.ClusterName, node, breaker)...,
				)
			}
		}

		// Indexing Pressure stats
		for indexingPressure, ipstats := range node.IndexingPressure {
			for _, metric := range c.indexingPressureMetrics {
				ch <- prometheus.MustNewConstMetric(
					metric.Desc,
					metric.Type,
					metric.Value(ipstats),
					metric.Labels(nodeStatsResp.ClusterName, node, indexingPressure)...,
				)
			}
		}

		// Thread Pool stats
		for pool, pstats := range node.ThreadPool {
			for _, metric := range c.threadPoolMetrics {
				ch <- prometheus.MustNewConstMetric(
					metric.Desc,
					metric.Type,
					metric.Value(pstats),
					metric.Labels(nodeStatsResp.ClusterName, node, pool)...,
				)
			}
		}

		// File System Data Stats
		for _, fsDataStats := range node.FS.Data {
			for _, metric := range c.filesystemDataMetrics {
				ch <- prometheus.MustNewConstMetric(
					metric.Desc,
					metric.Type,
					metric.Value(fsDataStats),
					metric.Labels(nodeStatsResp.ClusterName, node, fsDataStats.Mount, fsDataStats.Path)...,
				)
			}
		}

		// File System IO Device Stats
		for _, fsIODeviceStats := range node.FS.IOStats.Devices {
			for _, metric := range c.filesystemIODeviceMetrics {
				ch <- prometheus.MustNewConstMetric(
					metric.Desc,
					metric.Type,
					metric.Value(fsIODeviceStats),
					metric.Labels(nodeStatsResp.ClusterName, node, fsIODeviceStats.DeviceName)...,
				)
			}
		}

		// File cache Stats
		for _, metric := range c.fileCacheMetrics {
			ch <- prometheus.MustNewConstMetric(
				metric.Desc,
				metric.Type,
				metric.Value(node.FileCache),
				metric.Labels(nodeStatsResp.ClusterName, node)...,
			)
		}
	}
}<|MERGE_RESOLUTION|>--- conflicted
+++ resolved
@@ -77,13 +77,8 @@
 )
 
 var (
-<<<<<<< HEAD
 	defaultNodeLabels               = []string{"cluster", "host", "name", "es_master_node", "es_data_node", "es_ingest_node", "es_client_node", "es_search_node"}
-	defaultRoleLabels               = []string{"cluster", "host", "name"}
-=======
-	defaultNodeLabels               = []string{"cluster", "host", "name", "es_master_node", "es_data_node", "es_ingest_node", "es_client_node"}
 	defaultRoleLabels               = []string{"cluster", "host", "name", "node"}
->>>>>>> 1ec2242b
 	defaultThreadPoolLabels         = append(defaultNodeLabels, "type")
 	defaultBreakerLabels            = append(defaultNodeLabels, "breaker")
 	defaultIndexingPressureLabels   = []string{"cluster", "host", "name", "indexing_pressure"}
