--- conflicted
+++ resolved
@@ -13,13 +13,9 @@
 
 package clusterinfo
 
-<<<<<<< HEAD
-import "github.com/blang/semver/v4"
-=======
 import (
 	"github.com/blang/semver/v4"
 )
->>>>>>> b0f63dfe
 
 // Response is the cluster info retrievable from the / endpoint
 type Response struct {
