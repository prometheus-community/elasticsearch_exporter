--- conflicted
+++ resolved
@@ -85,15 +85,12 @@
 		esExportSnapshots = kingpin.Flag("es.snapshots",
 			"Export stats for the cluster snapshots.").
 			Default("false").Bool()
-<<<<<<< HEAD
 		esExportHotThreads = kingpin.Flag("es.hot_threads",
 			"Export stats for hot threads on data nodes.").
 			Default("false").Envar("ES_HOT_THREADS").Bool()
-=======
 		esExportSLM = kingpin.Flag("es.slm",
 			"Export stats for SLM snapshots.").
 			Default("false").Bool()
->>>>>>> 23c72f7c
 		esClusterInfoInterval = kingpin.Flag("es.clusterinfo.interval",
 			"Cluster info update interval for the cluster label").
 			Default("5m").Duration()
