--- conflicted
+++ resolved
@@ -53,22 +53,15 @@
 	)
 	flag.Parse()
 
-<<<<<<< HEAD
 	esVersion := getESVersion(esURI)
 
-=======
 	nodesStatsURI := *esURI + "/_nodes/_local/stats"
->>>>>>> 887619e6
 	if *esAllNodes {
 		nodesStatsURI = *esURI + "/_nodes/stats"
 	}
 	clusterHealthURI := *esURI + "/_cluster/health"
 
-<<<<<<< HEAD
-	exporter := NewExporter(*esURI, *esTimeout, *esAllNodes, esVersion)
-=======
-	exporter := NewExporter(nodesStatsURI, clusterHealthURI, *esTimeout, *esAllNodes)
->>>>>>> 887619e6
+	exporter := NewExporter(nodesStatsURI, clusterHealthURI, *esTimeout, *esAllNodes, esVersion)
 	prometheus.MustRegister(exporter)
 
 	log.Println("Starting Server:", *listenAddress)
