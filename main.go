package main

import (
	"flag"
	"fmt"
	"net/http"
	"net/url"
	"os"
	"strings"
	"time"

	"github.com/go-kit/kit/log"
	"github.com/go-kit/kit/log/level"
	"github.com/justwatchcom/elasticsearch_exporter/collector"
	"github.com/prometheus/client_golang/prometheus"
	"github.com/prometheus/common/version"
)

func main() {
	var (
<<<<<<< HEAD
		Name               = "elasticsearch_exporter"
		listenAddress      = flag.String("web.listen-address", ":9108", "Address to listen on for web interface and telemetry.")
		metricsPath        = flag.String("web.telemetry-path", "/metrics", "Path under which to expose metrics.")
		esURI              = flag.String("es.uri", "http://localhost:9200", "HTTP API address of an Elasticsearch node.")
		esTimeout          = flag.Duration("es.timeout", 5*time.Second, "Timeout for trying to get stats from Elasticsearch.")
		esAllNodes         = flag.Bool("es.all", false, "Export stats for all nodes in the cluster.")
		esExportIndices    = flag.Bool("es.indices", false, "Export stats for indices in the cluster.")
		esExportShards     = flag.Bool("es.shards", false, "Export stats for shards in the cluster (implies es.indices=true).")
		esCA               = flag.String("es.ca", "", "Path to PEM file that conains trusted CAs for the Elasticsearch connection.")
		esClientPrivateKey = flag.String("es.client-private-key", "", "Path to PEM file that conains the private key for client auth when connecting to Elasticsearch.")
		esClientCert       = flag.String("es.client-cert", "", "Path to PEM file that conains the corresponding cert for the private key to connect to Elasticsearch.")
		showVersion        = flag.Bool("version", false, "Show version and exit")
=======
		Name                 = "elasticsearch_exporter"
		listenAddress        = flag.String("web.listen-address", ":9108", "Address to listen on for web interface and telemetry.")
		metricsPath          = flag.String("web.telemetry-path", "/metrics", "Path under which to expose metrics.")
		esURI                = flag.String("es.uri", "http://localhost:9200", "HTTP API address of an Elasticsearch node.")
		esTimeout            = flag.Duration("es.timeout", 5*time.Second, "Timeout for trying to get stats from Elasticsearch.")
		esAllNodes           = flag.Bool("es.all", false, "Export stats for all nodes in the cluster.")
		esExportIndices      = flag.Bool("es.indices", false, "Export stats for indices in the cluster.")
		esCA                 = flag.String("es.ca", "", "Path to PEM file that contains trusted CAs for the Elasticsearch connection.")
		esClientPrivateKey   = flag.String("es.client-private-key", "", "Path to PEM file that conains the private key for client auth when connecting to Elasticsearch.")
		esClientCert         = flag.String("es.client-cert", "", "Path to PEM file that conains the corresponding cert for the private key to connect to Elasticsearch.")
		esInsecureSkipVerify = flag.Bool("es.ssl-skip-verify", false, "Skip SSL verification when connecting to Elasticsearch.")
		showVersion          = flag.Bool("version", false, "Show version and exit")
>>>>>>> 4b81f917
	)
	flag.Parse()

	if *showVersion {
		fmt.Print(version.Print(Name))
		os.Exit(0)
	}

	logger := log.NewLogfmtLogger(log.NewSyncWriter(os.Stdout))
	logger = log.With(logger,
		"ts", log.DefaultTimestampUTC,
		"caller", log.DefaultCaller,
	)

	esURL, err := url.Parse(*esURI)
	if err != nil {
		level.Error(logger).Log(
			"msg", "failed to parse es.uri",
			"err", err,
		)
		os.Exit(1)
	}

	// returns nil if not provided and falls back to simple TCP.
	tlsConfig := createTLSConfig(*esCA, *esClientCert, *esClientPrivateKey, *esInsecureSkipVerify)

	httpClient := &http.Client{
		Timeout: *esTimeout,
		Transport: &http.Transport{
			TLSClientConfig: tlsConfig,
		},
	}

	// version metric
	versionMetric := version.NewCollector(Name)
	prometheus.MustRegister(versionMetric)
	prometheus.MustRegister(collector.NewClusterHealth(logger, httpClient, esURL))
	prometheus.MustRegister(collector.NewNodes(logger, httpClient, esURL, *esAllNodes))
	if *esExportIndices || *esExportShards {
		prometheus.MustRegister(collector.NewIndices(logger, httpClient, esURL, *esExportShards))
	}

	http.Handle(*metricsPath, prometheus.Handler())
	http.HandleFunc("/", IndexHandler(*metricsPath))

	level.Info(logger).Log(
		"msg", "starting elasticsearch_exporter",
		"addr", *listenAddress,
	)

	if err := http.ListenAndServe(*listenAddress, nil); err != nil {
		level.Error(logger).Log(
			"msg", "http server quit",
			"err", err,
		)
	}
}

// IndexHandler returns a http handler with the correct metricsPath
func IndexHandler(metricsPath string) http.HandlerFunc {
	indexHTML := `
<html>
	<head>
		<title>Elasticsearch Exporter</title>
	</head>
	<body>
		<h1>Elasticsearch Exporter</h1>
		<p>
			<a href='%s'>Metrics</a>
		</p>
	</body>
</html>
`
	index := []byte(fmt.Sprintf(strings.TrimSpace(indexHTML), metricsPath))

	return func(w http.ResponseWriter, r *http.Request) {
		w.Write(index)
	}
}<|MERGE_RESOLUTION|>--- conflicted
+++ resolved
@@ -18,20 +18,6 @@
 
 func main() {
 	var (
-<<<<<<< HEAD
-		Name               = "elasticsearch_exporter"
-		listenAddress      = flag.String("web.listen-address", ":9108", "Address to listen on for web interface and telemetry.")
-		metricsPath        = flag.String("web.telemetry-path", "/metrics", "Path under which to expose metrics.")
-		esURI              = flag.String("es.uri", "http://localhost:9200", "HTTP API address of an Elasticsearch node.")
-		esTimeout          = flag.Duration("es.timeout", 5*time.Second, "Timeout for trying to get stats from Elasticsearch.")
-		esAllNodes         = flag.Bool("es.all", false, "Export stats for all nodes in the cluster.")
-		esExportIndices    = flag.Bool("es.indices", false, "Export stats for indices in the cluster.")
-		esExportShards     = flag.Bool("es.shards", false, "Export stats for shards in the cluster (implies es.indices=true).")
-		esCA               = flag.String("es.ca", "", "Path to PEM file that conains trusted CAs for the Elasticsearch connection.")
-		esClientPrivateKey = flag.String("es.client-private-key", "", "Path to PEM file that conains the private key for client auth when connecting to Elasticsearch.")
-		esClientCert       = flag.String("es.client-cert", "", "Path to PEM file that conains the corresponding cert for the private key to connect to Elasticsearch.")
-		showVersion        = flag.Bool("version", false, "Show version and exit")
-=======
 		Name                 = "elasticsearch_exporter"
 		listenAddress        = flag.String("web.listen-address", ":9108", "Address to listen on for web interface and telemetry.")
 		metricsPath          = flag.String("web.telemetry-path", "/metrics", "Path under which to expose metrics.")
@@ -39,12 +25,12 @@
 		esTimeout            = flag.Duration("es.timeout", 5*time.Second, "Timeout for trying to get stats from Elasticsearch.")
 		esAllNodes           = flag.Bool("es.all", false, "Export stats for all nodes in the cluster.")
 		esExportIndices      = flag.Bool("es.indices", false, "Export stats for indices in the cluster.")
+    esExportShards       = flag.Bool("es.shards", false, "Export stats for shards in the cluster (implies es.indices=true).")
 		esCA                 = flag.String("es.ca", "", "Path to PEM file that contains trusted CAs for the Elasticsearch connection.")
 		esClientPrivateKey   = flag.String("es.client-private-key", "", "Path to PEM file that conains the private key for client auth when connecting to Elasticsearch.")
 		esClientCert         = flag.String("es.client-cert", "", "Path to PEM file that conains the corresponding cert for the private key to connect to Elasticsearch.")
 		esInsecureSkipVerify = flag.Bool("es.ssl-skip-verify", false, "Skip SSL verification when connecting to Elasticsearch.")
 		showVersion          = flag.Bool("version", false, "Show version and exit")
->>>>>>> 4b81f917
 	)
 	flag.Parse()
 
