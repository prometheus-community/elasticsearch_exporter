--- conflicted
+++ resolved
@@ -37,26 +37,12 @@
 elasticsearch_exporter --help
 ```
 
-<<<<<<< HEAD
-| Argument              | Description |
-| --------              | ----------- |
-| es.uri                | Address (host and port) of the Elasticsearch node we should connect to. This could be a local node (`localhost:9200`, for instance), or the address of a remote Elasticsearch server. When basic auth is needed, specify as: `<proto>://<user>:<password>@<host>:<port>`. E.G., `http://admin:pass@localhost:9200`.
-| es.all                | If true, query stats for all nodes in the cluster, rather than just the node we connect to.
-| es.indices            | If true, query stats for all indices in the cluster.
-| es.shards             | If true, query stats for all indices in the cluster, including shard-level stats (implies `es.indices=true`).
-| es.timeout            | Timeout for trying to get stats from Elasticsearch. (ex: 20s) |
-| es.ca                 | Path to PEM file that contains trusted CAs for the Elasticsearch connection.
-| es.client-private-key | Path to PEM file that contains the private key for client auth when connecting to Elasticsearch.
-| es.client-cert        | Path to PEM file that contains the corresponding cert for the private key to connect to Elasticsearch.
-| web.listen-address    | Address to listen on for web interface and telemetry. |
-| web.telemetry-path    | Path under which to expose metrics. |
-| version               | Show version info on stdout and exit. |
-=======
 | Argument              | Description | Default     |
 | --------              | ----------- | ----------- |
 | es.uri                | Address (host and port) of the Elasticsearch node we should connect to. This could be a local node (`localhost:9200`, for instance), or the address of a remote Elasticsearch server. When basic auth is needed, specify as: `<proto>://<user>:<password>@<host>:<port>`. E.G., `http://admin:pass@localhost:9200`. | http://localhost:9200 |
 | es.all                | If true, query stats for all nodes in the cluster, rather than just the node we connect to.                             | false |
 | es.indices            | If true, query stats for all indices in the cluster. | false |
+| es.shards             | If true, query stats for all indices in the cluster, including shard-level stats (implies `es.indices=true`). | false |
 | es.timeout            | Timeout for trying to get stats from Elasticsearch. (ex: 20s) | 5s |
 | es.ca                 | Path to PEM file that contains trusted CAs for the Elasticsearch connection. | |
 | es.client-private-key | Path to PEM file that contains the private key for client auth when connecting to Elasticsearch. | |
@@ -64,7 +50,6 @@
 | web.listen-address    | Address to listen on for web interface and telemetry. | :9108 |
 | web.telemetry-path    | Path under which to expose metrics. | /metrics |
 | version               | Show version info on stdout and exit. | |
->>>>>>> 813a68e4
 
 ### Metrics
 
